// File: pimSim.cpp
// PIMeval Simulator - PIM Simulator Main Entry
// Copyright (c) 2024 University of Virginia
// This file is licensed under the MIT License.
// See the LICENSE file in the root of this repository for more details.

#include "pimSim.h"
#include "pimCmd.h"
#include "pimParamsDram.h"
#include "pimStats.h"
#include "pimUtils.h"
#include <cstdio>
#include <memory>
#include <algorithm>
#include <cctype>
#include <locale>
#include <stdexcept>
#include <sstream>
#include <filesystem>
#include <string>

// The pimSim singleton
pimSim* pimSim::s_instance = nullptr;

//! @brief  Get or create the pimSim singleton
pimSim*
pimSim::get()
{
  if (!s_instance) {
    s_instance = new pimSim();
  }
  return s_instance;
}

//! @brief  Destroy the pimSim singleton
void
pimSim::destroy()
{
  if (s_instance) {
    delete s_instance;
    s_instance = nullptr;
  }
}

//! @brief  pimSim ctor
pimSim::pimSim()
{
}

//! @brief  pimSim dtor
pimSim::~pimSim()
{
  uninit();
}

//! @brief  Uninitialize pimSim member classes
void
pimSim::uninit()
{
  m_device.reset();
  m_threadPool.reset();
  m_statsMgr.reset();
  m_paramsDram.reset();
}

//! @brief  Create a PIM device
bool
pimSim::createDevice(PimDeviceEnum deviceType, unsigned numRanks, unsigned numBankPerRank, unsigned numSubarrayPerBank, unsigned numRows, unsigned numCols, bool isLoadBalanced)
{
  pimPerfMon perfMon("createDevice");
  uninit();
  bool success = m_config.init(deviceType, numRanks, numBankPerRank, numSubarrayPerBank, numRows, numCols);
  if (!success) {
<<<<<<< HEAD
=======
    std::printf("PIM-Error: Init failed\n");
    return false;
  }
  m_device = std::make_unique<pimDevice>();
  m_device->init(deviceType, numRanks, numBankPerRank, numSubarrayPerBank, numRows, numCols, isLoadBalanced);
  if (!m_device->isValid()) {
    m_device.reset();
    uninit();
    std::printf("PIM-Error: Failed to create PIM device of type %d\n", static_cast<int>(deviceType));
>>>>>>> 8d4b7303
    return false;
  }
  return createDeviceCommon();
}

//! @brief  Create a PIM device from a config file
bool
pimSim::createDeviceFromConfig(PimDeviceEnum deviceType, const char* configFilePath)
{
  pimPerfMon perfMon("createDeviceFromConfig");
  uninit();
  bool success = m_config.init(deviceType, configFilePath);
  if (!success) {
    return false;
  }
  return createDeviceCommon();
}

//! @brief  Common code to create a PIM device
bool
pimSim::createDeviceCommon()
{
  // Create memory params, which is needed before creating pimDevice
  m_paramsDram = pimParamsDram::create(m_config.getMemoryProtocol());

  // Create PIM device
  m_device = std::make_unique<pimDevice>();
  m_device->init(m_config);

  if (!m_device->isValid()) {
    uninit();
    std::printf("PIM-Error: Failed to create PIM device of type %s\n", pimUtils::pimDeviceEnumToStr(m_config.getDeviceType()).c_str());
    return false;
  }

  // Create stats mgr
  m_statsMgr = std::make_unique<pimStatsMgr>();

  // Create thread pool
  if (getNumThreads() > 1) {
    m_threadPool = std::make_unique<pimUtils::threadPool>(getNumThreads());
  }
  return true;
}

//! @brief  Delete PIM device
bool
pimSim::deleteDevice()
{
  uninit();
  return true;
}

//! @brief  Get device properties
bool
pimSim::getDeviceProperties(PimDeviceProperties* deviceProperties) {
  pimPerfMon perfMon("getDeviceProperties");
  if (!m_device) {
    std::printf("PIM-Error: No PIM device exists.\n");
    return false;
  }
  deviceProperties->deviceType = m_device->getDeviceType();
  deviceProperties->numRanks = m_device->getNumRanks();
  deviceProperties->numBankPerRank = m_device->getNumBankPerRank();
  deviceProperties->numSubarrayPerBank = m_device->getNumSubarrayPerBank();
  deviceProperties->numRowPerSubarray = m_device->getNumRowPerSubarray();
  deviceProperties->numColPerSubarray = m_device->getNumColPerSubarray();
  deviceProperties->isHLayoutDevice = m_device->isHLayoutDevice();
  return true;
}

//! @brief  Check if device is valid
bool
pimSim::isValidDevice(bool showMsg) const
{
  bool isValid = m_device && m_device->isValid();
  if (!isValid && showMsg) {
    std::printf("PIM-Error: Invalid PIM device\n");
  }
  return isValid;
}

//! @brief  Get number of PIM cores
unsigned
pimSim::getNumCores() const
{
  if (m_device && m_device->isValid()) {
    return m_device->getNumCores();
  }
  return 0;
}

//! @brief  Get number of rows per PIM core
unsigned
pimSim::getNumRows() const
{
  if (m_device && m_device->isValid()) {
    return m_device->getNumRows();
  }
  return 0;
}

//! @brief  Get number of columns per PIM core
unsigned
pimSim::getNumCols() const
{
  if (m_device && m_device->isValid()) {
    return m_device->getNumCols();
  }
  return 0;
}

//! @brief  Get number of columns per PIM core
pimPerfEnergyBase*
pimSim::getPerfEnergyModel()
{
  if (m_device && m_device->isValid()) {
    return m_device->getPerfEnergyModel();
  }
  return nullptr;
}

//! @brief  Start timer for a PIM kernel to measure CPU runtime and DRAM refresh
void
pimSim::startKernelTimer() const
{
  m_statsMgr->startKernelTimer();
}

//! @brief  End timer for a PIM kernel to measure CPU runtime and DRAM refresh
void
pimSim::endKernelTimer() const
{
  m_statsMgr->endKernelTimer();
}

//! @brief  Show PIM command stats
void
pimSim::showStats() const
{
  m_statsMgr->showStats();
}

//! @brief  Reset PIM command stats
void
pimSim::resetStats() const
{
  m_statsMgr->resetStats();
}

//! @brief  Allocate a PIM object
PimObjId
pimSim::pimAlloc(PimAllocEnum allocType, uint64_t numElements, PimDataType dataType)
{
  pimPerfMon perfMon("pimAlloc");
  if (!isValidDevice()) { return -1; }
  return m_device->pimAlloc(allocType, numElements, dataType);
}

//! @brief  Allocate a PIM object that is associated with an existing ojbect
PimObjId
pimSim::pimAllocAssociated(PimObjId assocId, PimDataType dataType)
{
  pimPerfMon perfMon("pimAllocAssociated");
  if (!isValidDevice()) { return -1; }
  return m_device->pimAllocAssociated(assocId, dataType);
}

// @brief  Free a PIM object
bool
pimSim::pimFree(PimObjId obj)
{
  pimPerfMon perfMon("pimFree");
  if (!isValidDevice()) { return false; }
  return m_device->pimFree(obj);
}

//! @brief  Create an obj referencing to a range of an existing obj
PimObjId
pimSim::pimCreateRangedRef(PimObjId refId, uint64_t idxBegin, uint64_t idxEnd)
{
  pimPerfMon perfMon("pimCreateRangedRef");
  if (!isValidDevice()) { return -1; }
  return m_device->pimCreateRangedRef(refId, idxBegin, idxEnd);
}

//! @brief  Create an obj referencing to negation of an existing obj based on dual-contact memory cells
PimObjId
pimSim::pimCreateDualContactRef(PimObjId refId)
{
  pimPerfMon perfMon("pimCreateDualContactRef");
  if (!isValidDevice()) { return -1; }
  return m_device->pimCreateDualContactRef(refId);
}

// @brief  Copy data from main memory to PIM device within a range
bool
pimSim::pimCopyMainToDevice(void* src, PimObjId dest, uint64_t idxBegin, uint64_t idxEnd)
{
  pimPerfMon perfMon("pimCopyMainToDevice");
  if (!isValidDevice()) { return false; }
  return m_device->pimCopyMainToDevice(src, dest, idxBegin, idxEnd);
}

// @brief  Copy data from PIM device to main memory within a range
bool
pimSim::pimCopyDeviceToMain(PimObjId src, void* dest, uint64_t idxBegin, uint64_t idxEnd)
{
  pimPerfMon perfMon("pimCopyDeviceToMain");
  if (!isValidDevice()) { return false; }
  return m_device->pimCopyDeviceToMain(src, dest, idxBegin, idxEnd);
}

// @brief  Copy data from main memory to PIM device with type within a range
bool
pimSim::pimCopyMainToDeviceWithType(PimCopyEnum copyType, void* src, PimObjId dest, uint64_t idxBegin, uint64_t idxEnd)
{
  pimPerfMon perfMon("pimCopyMainToDevice");
  if (!isValidDevice()) { return false; }
  return m_device->pimCopyMainToDeviceWithType(copyType, src, dest, idxBegin, idxEnd);
}

// @brief  Copy data from PIM device to main memory with type within a range
bool
pimSim::pimCopyDeviceToMainWithType(PimCopyEnum copyType, PimObjId src, void* dest, uint64_t idxBegin, uint64_t idxEnd)
{
  pimPerfMon perfMon("pimCopyDeviceToMain");
  if (!isValidDevice()) { return false; }
  return m_device->pimCopyDeviceToMainWithType(copyType, src, dest, idxBegin, idxEnd);
}

// @brief  Copy data from PIM device to device within a range
bool
pimSim::pimCopyDeviceToDevice(PimObjId src, PimObjId dest, uint64_t idxBegin, uint64_t idxEnd)
{
  pimPerfMon perfMon("pimCopyDeviceToDevice");
  if (!isValidDevice()) { return false; }
  return m_device->pimCopyDeviceToDevice(src, dest, idxBegin, idxEnd);
}

bool pimSim::pimCopyObjectToObject(PimObjId src, PimObjId dest)
{
  pimPerfMon perfMon("pimCopyObjectToObject");
  if (!isValidDevice()) { return false; }
  std::unique_ptr<pimCmd> cmd = std::make_unique<pimCmdFunc1>(PimCmdEnum::COPY_O2O, src, dest);
  return m_device->executeCmd(std::move(cmd));
}

// @brief  Load vector with a scalar value
template <typename T> bool
pimSim::pimBroadcast(PimObjId dest, T value)
{
  pimPerfMon perfMon("pimBroadcast");
  if (!isValidDevice()) { return false; }
  uint64_t signExtBits = pimUtils::castTypeToBits(value);
  std::unique_ptr<pimCmd> cmd = std::make_unique<pimCmdBroadcast>(PimCmdEnum::BROADCAST, dest, signExtBits);
  return m_device->executeCmd(std::move(cmd));
}

// @brief  PIM OP: add
bool
pimSim::pimAdd(PimObjId src1, PimObjId src2, PimObjId dest)
{
  pimPerfMon perfMon("pimAdd");
  if (!isValidDevice()) { return false; }
  std::unique_ptr<pimCmd> cmd = std::make_unique<pimCmdFunc2>(PimCmdEnum::ADD, src1, src2, dest);
  return m_device->executeCmd(std::move(cmd));
}

// @brief  PIM OP: sub
bool
pimSim::pimSub(PimObjId src1, PimObjId src2, PimObjId dest)
{
  pimPerfMon perfMon("pimSub");
  if (!isValidDevice()) { return false; }
  std::unique_ptr<pimCmd> cmd = std::make_unique<pimCmdFunc2>(PimCmdEnum::SUB, src1, src2, dest);
  return m_device->executeCmd(std::move(cmd));
}

// @brief PIM OP: div
bool
pimSim::pimDiv(PimObjId src1, PimObjId src2, PimObjId dest)
{
  pimPerfMon perfMon("pimDiv");
  if (!isValidDevice()) { return false; }
  std::unique_ptr<pimCmd> cmd = std::make_unique<pimCmdFunc2>(PimCmdEnum::DIV, src1, src2, dest);
  return m_device->executeCmd(std::move(cmd));
}

// @brief  PIM OP: abs v-layout
bool
pimSim::pimAbs(PimObjId src, PimObjId dest)
{
  pimPerfMon perfMon("pimAbs");
  if (!isValidDevice()) { return false; }
  std::unique_ptr<pimCmd> cmd = std::make_unique<pimCmdFunc1>(PimCmdEnum::ABS, src, dest);
  return m_device->executeCmd(std::move(cmd));
}

// @brief  PIM OP: mul
bool
pimSim::pimMul(PimObjId src1, PimObjId src2, PimObjId dest)
{
  pimPerfMon perfMon("pimMul");
  if (!isValidDevice()) { return false; }
  std::unique_ptr<pimCmd> cmd = std::make_unique<pimCmdFunc2>(PimCmdEnum::MUL, src1, src2, dest);
  return m_device->executeCmd(std::move(cmd));
}

// @brief  PIM OP: not
bool
pimSim::pimNot(PimObjId src, PimObjId dest)
{
  pimPerfMon perfMon("pimNot");
  if (!isValidDevice()) { return false; }
  std::unique_ptr<pimCmd> cmd = std::make_unique<pimCmdFunc1>(PimCmdEnum::NOT, src, dest);
  return m_device->executeCmd(std::move(cmd));
}

// @brief  PIM OP: and
bool
pimSim::pimAnd(PimObjId src1, PimObjId src2, PimObjId dest)
{
  pimPerfMon perfMon("pimAnd");
  if (!isValidDevice()) { return false; }
  std::unique_ptr<pimCmd> cmd = std::make_unique<pimCmdFunc2>(PimCmdEnum::AND, src1, src2, dest);
  return m_device->executeCmd(std::move(cmd));
}

// @brief  PIM OP: or
bool
pimSim::pimOr(PimObjId src1, PimObjId src2, PimObjId dest)
{
  pimPerfMon perfMon("pimOr");
  if (!isValidDevice()) { return false; }
  std::unique_ptr<pimCmd> cmd = std::make_unique<pimCmdFunc2>(PimCmdEnum::OR, src1, src2, dest);
  return m_device->executeCmd(std::move(cmd));
}

// @brief  PIM OP: xor
bool
pimSim::pimXor(PimObjId src1, PimObjId src2, PimObjId dest)
{
  pimPerfMon perfMon("pimXor");
  if (!isValidDevice()) { return false; }
  std::unique_ptr<pimCmd> cmd = std::make_unique<pimCmdFunc2>(PimCmdEnum::XOR, src1, src2, dest);
  return m_device->executeCmd(std::move(cmd));
}

// @brief  PIM OP: xnor
bool
pimSim::pimXnor(PimObjId src1, PimObjId src2, PimObjId dest)
{
  pimPerfMon perfMon("pimXnor");
  if (!isValidDevice()) { return false; }
  std::unique_ptr<pimCmd> cmd = std::make_unique<pimCmdFunc2>(PimCmdEnum::XNOR, src1, src2, dest);
  return m_device->executeCmd(std::move(cmd));
}

// @brief  PIM OP: gt
bool
pimSim::pimGT(PimObjId src1, PimObjId src2, PimObjId dest)
{
  pimPerfMon perfMon("pimGT");
  if (!isValidDevice()) { return false; }
  std::unique_ptr<pimCmd> cmd = std::make_unique<pimCmdFunc2>(PimCmdEnum::GT, src1, src2, dest);
  return m_device->executeCmd(std::move(cmd));
}

// @brief  PIM OP: lt
bool
pimSim::pimLT(PimObjId src1, PimObjId src2, PimObjId dest)
{
  pimPerfMon perfMon("pimLT");
  if (!isValidDevice()) { return false; }
  std::unique_ptr<pimCmd> cmd = std::make_unique<pimCmdFunc2>(PimCmdEnum::LT, src1, src2, dest);
  return m_device->executeCmd(std::move(cmd));
}

// @brief  PIM OP: eq
bool
pimSim::pimEQ(PimObjId src1, PimObjId src2, PimObjId dest)
{
  pimPerfMon perfMon("pimEQ");
  if (!isValidDevice()) { return false; }
  std::unique_ptr<pimCmd> cmd = std::make_unique<pimCmdFunc2>(PimCmdEnum::EQ, src1, src2, dest);
  return m_device->executeCmd(std::move(cmd));
}

// @brief  PIM OP: min
bool
pimSim::pimMin(PimObjId src1, PimObjId src2, PimObjId dest)
{
  pimPerfMon perfMon("pimMin");
  if (!isValidDevice()) { return false; }
  std::unique_ptr<pimCmd> cmd = std::make_unique<pimCmdFunc2>(PimCmdEnum::MIN, src1, src2, dest);
  return m_device->executeCmd(std::move(cmd));
}

// @brief  PIM OP: max
bool
pimSim::pimMax(PimObjId src1, PimObjId src2, PimObjId dest)
{
  pimPerfMon perfMon("pimMax");
  if (!isValidDevice()) { return false; }
  std::unique_ptr<pimCmd> cmd = std::make_unique<pimCmdFunc2>(PimCmdEnum::MAX, src1, src2, dest);
  return m_device->executeCmd(std::move(cmd));
}

bool pimSim::pimAdd(PimObjId src, PimObjId dest, uint64_t scalarValue)
{
  pimPerfMon perfMon("pimAddScalar");
  if (!isValidDevice()) { return false; }
  std::unique_ptr<pimCmd> cmd = std::make_unique<pimCmdFunc1>(PimCmdEnum::ADD_SCALAR, src, dest, scalarValue);
  return m_device->executeCmd(std::move(cmd));
}

bool pimSim::pimSub(PimObjId src, PimObjId dest, uint64_t scalarValue)
{
  pimPerfMon perfMon("pimSubScalar");
  if (!isValidDevice()) { return false; }
  std::unique_ptr<pimCmd> cmd = std::make_unique<pimCmdFunc1>(PimCmdEnum::SUB_SCALAR, src, dest, scalarValue);
  return m_device->executeCmd(std::move(cmd));
}

bool pimSim::pimMul(PimObjId src, PimObjId dest, uint64_t scalarValue)
{
  pimPerfMon perfMon("pimMulScalar");
  if (!isValidDevice()) { return false; }
  std::unique_ptr<pimCmd> cmd = std::make_unique<pimCmdFunc1>(PimCmdEnum::MUL_SCALAR, src, dest, scalarValue);
  return m_device->executeCmd(std::move(cmd));
}

bool pimSim::pimDiv(PimObjId src, PimObjId dest, uint64_t scalarValue)
{
  pimPerfMon perfMon("pimDivScalar");
  if (!isValidDevice()) { return false; }
  std::unique_ptr<pimCmd> cmd = std::make_unique<pimCmdFunc1>(PimCmdEnum::DIV_SCALAR, src, dest, scalarValue);
  return m_device->executeCmd(std::move(cmd));
}

bool pimSim::pimAnd(PimObjId src, PimObjId dest, uint64_t scalarValue)
{
  pimPerfMon perfMon("pimAndScalar");
  if (!isValidDevice()) { return false; }
  std::unique_ptr<pimCmd> cmd = std::make_unique<pimCmdFunc1>(PimCmdEnum::AND_SCALAR, src, dest, scalarValue);
  return m_device->executeCmd(std::move(cmd));
}

bool pimSim::pimOr(PimObjId src, PimObjId dest, uint64_t scalarValue)
{
  pimPerfMon perfMon("pimOrScalar");
  if (!isValidDevice()) { return false; }
  std::unique_ptr<pimCmd> cmd = std::make_unique<pimCmdFunc1>(PimCmdEnum::OR_SCALAR, src, dest, scalarValue);
  return m_device->executeCmd(std::move(cmd));
}

bool pimSim::pimXor(PimObjId src, PimObjId dest, uint64_t scalarValue)
{
  pimPerfMon perfMon("pimXorScalar");
  if (!isValidDevice()) { return false; }
  std::unique_ptr<pimCmd> cmd = std::make_unique<pimCmdFunc1>(PimCmdEnum::XOR_SCALAR, src, dest, scalarValue);
  return m_device->executeCmd(std::move(cmd));
}

bool pimSim::pimXnor(PimObjId src, PimObjId dest, uint64_t scalarValue)
{
  pimPerfMon perfMon("pimXnorScalar");
  if (!isValidDevice()) { return false; }
  std::unique_ptr<pimCmd> cmd = std::make_unique<pimCmdFunc1>(PimCmdEnum::XNOR_SCALAR, src, dest, scalarValue);
  return m_device->executeCmd(std::move(cmd));
}

bool pimSim::pimGT(PimObjId src, PimObjId dest, uint64_t scalarValue)
{
  pimPerfMon perfMon("pimGTScalar");
  if (!isValidDevice()) { return false; }
  std::unique_ptr<pimCmd> cmd = std::make_unique<pimCmdFunc1>(PimCmdEnum::GT_SCALAR, src, dest, scalarValue);
  return m_device->executeCmd(std::move(cmd));
}

bool pimSim::pimLT(PimObjId src, PimObjId dest, uint64_t scalarValue)
{
  pimPerfMon perfMon("pimLTScalar");
  if (!isValidDevice()) { return false; }
  std::unique_ptr<pimCmd> cmd = std::make_unique<pimCmdFunc1>(PimCmdEnum::LT_SCALAR, src, dest, scalarValue);
  return m_device->executeCmd(std::move(cmd));
}

bool pimSim::pimEQ(PimObjId src, PimObjId dest, uint64_t scalarValue)
{
  pimPerfMon perfMon("pimEQScalar");
  if (!isValidDevice()) { return false; }
  std::unique_ptr<pimCmd> cmd = std::make_unique<pimCmdFunc1>(PimCmdEnum::EQ_SCALAR, src, dest, scalarValue);
  return m_device->executeCmd(std::move(cmd));
}

bool pimSim::pimMin(PimObjId src, PimObjId dest, uint64_t scalarValue)
{
  pimPerfMon perfMon("pimMinScalar");
  if (!isValidDevice()) { return false; }
  std::unique_ptr<pimCmd> cmd = std::make_unique<pimCmdFunc1>(PimCmdEnum::MIN_SCALAR, src, dest, scalarValue);
  return m_device->executeCmd(std::move(cmd));
}

bool pimSim::pimMax(PimObjId src, PimObjId dest, uint64_t scalarValue)
{
  pimPerfMon perfMon("pimMaxScalar");
  if (!isValidDevice()) { return false; }
  std::unique_ptr<pimCmd> cmd = std::make_unique<pimCmdFunc1>(PimCmdEnum::MAX_SCALAR, src, dest, scalarValue);
  return m_device->executeCmd(std::move(cmd));
}

bool pimSim::pimScaledAdd(PimObjId src1, PimObjId src2, PimObjId dest, uint64_t scalarValue) {
  pimPerfMon perfMon("pimScaledAdd");
  if (!isValidDevice()) { return false; }
  std::unique_ptr<pimCmd> cmd = std::make_unique<pimCmdFunc2>(PimCmdEnum::SCALED_ADD, src1, src2, dest, scalarValue);
  return m_device->executeCmd(std::move(cmd));
}

// @brief  PIM OP: popcount
bool
pimSim::pimPopCount(PimObjId src, PimObjId dest)
{
  pimPerfMon perfMon("pimPopCount");
  if (!isValidDevice()) { return false; }
  std::unique_ptr<pimCmd> cmd = std::make_unique<pimCmdFunc1>(PimCmdEnum::POPCOUNT, src, dest);
  return m_device->executeCmd(std::move(cmd));
}

//! @brief  Min reduction operation
bool pimSim::pimRedMin(PimObjId src, void* min, uint64_t idxBegin, uint64_t idxEnd) {
  std::string tag = (idxBegin != idxEnd && idxBegin < idxEnd) ? "pimRedMinRanged" : "pimRedMin";
  pimPerfMon perfMon(tag);
  if (!isValidDevice()) { return false; }
  if (!min) { return false; }

  // Create the reduction command for Min operation
  const PimDataType dataType = m_device->getResMgr()->getObjInfo(src).getDataType();
  std::unique_ptr<pimCmd> cmd;
  PimCmdEnum cmdType = (idxBegin < idxEnd && idxEnd > 0) ? PimCmdEnum::REDMIN_RANGE : PimCmdEnum::REDMIN;
  switch (dataType) {
    case PimDataType::PIM_INT8:
      cmd = std::make_unique<pimCmdReduction<int8_t>>(cmdType, src, min, idxBegin, idxEnd);
      break;
    case PimDataType::PIM_INT16:
      cmd = std::make_unique<pimCmdReduction<int16_t>>(cmdType, src, min, idxBegin, idxEnd);
      break;
    case PimDataType::PIM_INT32:
      cmd = std::make_unique<pimCmdReduction<int32_t>>(cmdType, src, min, idxBegin, idxEnd);
      break;
    case PimDataType::PIM_INT64:
      cmd = std::make_unique<pimCmdReduction<int64_t>>(cmdType, src, min, idxBegin, idxEnd);
      break;
    case PimDataType::PIM_UINT8:
      cmd = std::make_unique<pimCmdReduction<uint8_t>>(cmdType, src, min, idxBegin, idxEnd);
      break;
    case PimDataType::PIM_UINT16:
      cmd = std::make_unique<pimCmdReduction<uint16_t>>(cmdType, src, min, idxBegin, idxEnd);
      break;
    case PimDataType::PIM_UINT32:
      cmd = std::make_unique<pimCmdReduction<uint32_t>>(cmdType, src, min, idxBegin, idxEnd);
      break;
    case PimDataType::PIM_UINT64:
      cmd = std::make_unique<pimCmdReduction<uint64_t>>(cmdType, src, min, idxBegin, idxEnd);
      break;
    case PimDataType::PIM_FP8:
    case PimDataType::PIM_FP16:
    case PimDataType::PIM_BF16:
    case PimDataType::PIM_FP32:
      cmd = std::make_unique<pimCmdReduction<float>>(cmdType, src, min, idxBegin, idxEnd);
      break;
    default:
      std::printf("PIM-Error: Unsupported datatype.\n");
      return false;
  }
  return m_device->executeCmd(std::move(cmd));
}

//! @brief  Max reduction operation
bool pimSim::pimRedMax(PimObjId src, void* max, uint64_t idxBegin, uint64_t idxEnd) {
  std::string tag = (idxBegin != idxEnd && idxBegin < idxEnd) ? "pimRedMaxRanged" : "pimRedMax";
  pimPerfMon perfMon(tag);
  if (!isValidDevice()) { return false; }
  if (!max) { return false; }

  // Create the reduction command for Max operation
  const PimDataType dataType = m_device->getResMgr()->getObjInfo(src).getDataType();
  std::unique_ptr<pimCmd> cmd;
  PimCmdEnum cmdType = (idxBegin < idxEnd && idxEnd > 0) ? PimCmdEnum::REDMAX_RANGE : PimCmdEnum::REDMAX;
  switch (dataType) {
    case PimDataType::PIM_INT8:
      cmd = std::make_unique<pimCmdReduction<int8_t>>(cmdType, src, max, idxBegin, idxEnd);
      break;
    case PimDataType::PIM_INT16:
      cmd = std::make_unique<pimCmdReduction<int16_t>>(cmdType, src, max, idxBegin, idxEnd);
      break;
    case PimDataType::PIM_INT32:
      cmd = std::make_unique<pimCmdReduction<int32_t>>(cmdType, src, max, idxBegin, idxEnd);
      break;
    case PimDataType::PIM_INT64:
      cmd = std::make_unique<pimCmdReduction<int64_t>>(cmdType, src, max, idxBegin, idxEnd);
      break;
    case PimDataType::PIM_UINT8:
      cmd = std::make_unique<pimCmdReduction<uint8_t>>(cmdType, src, max, idxBegin, idxEnd);
      break;
    case PimDataType::PIM_UINT16:
      cmd = std::make_unique<pimCmdReduction<uint16_t>>(cmdType, src, max, idxBegin, idxEnd);
      break;
    case PimDataType::PIM_UINT32:
      cmd = std::make_unique<pimCmdReduction<uint32_t>>(cmdType, src, max, idxBegin, idxEnd);
      break;
    case PimDataType::PIM_UINT64:
      cmd = std::make_unique<pimCmdReduction<uint64_t>>(cmdType, src, max, idxBegin, idxEnd);
      break;
    case PimDataType::PIM_FP8:
    case PimDataType::PIM_FP16:
    case PimDataType::PIM_BF16:
    case PimDataType::PIM_FP32:
      cmd = std::make_unique<pimCmdReduction<float>>(cmdType, src, max, idxBegin, idxEnd);
      break;
    default:
      std::printf("PIM-Error: Unsupported datatype.\n");
      return false;
  }
  return m_device->executeCmd(std::move(cmd));
}

bool
pimSim::pimRedSum(PimObjId src, void* sum, uint64_t idxBegin, uint64_t idxEnd)
{
  std::string tag = (idxBegin != idxEnd && idxBegin < idxEnd) ? "pimRedSumRanged" : "pimRedSum";
  pimPerfMon perfMon(tag);
  if (!isValidDevice()) { return false; }
  if (!sum) { return false; }

  const PimDataType dataType = m_device->getResMgr()->getObjInfo(src).getDataType();
  std::unique_ptr<pimCmd> cmd;
  PimCmdEnum cmdType = (idxBegin < idxEnd && idxEnd > 0) ? PimCmdEnum::REDSUM_RANGE : PimCmdEnum::REDSUM;
  switch (dataType) {
    case PimDataType::PIM_INT8:
    case PimDataType::PIM_INT16:
    case PimDataType::PIM_INT32:
    case PimDataType::PIM_INT64:
      cmd = std::make_unique<pimCmdReduction<int64_t>>(cmdType, src, sum, idxBegin, idxEnd);
      break;
    case PimDataType::PIM_UINT8:
    case PimDataType::PIM_UINT16:
    case PimDataType::PIM_UINT32:
    case PimDataType::PIM_UINT64:
      cmd = std::make_unique<pimCmdReduction<uint64_t>>(cmdType, src, sum, idxBegin, idxEnd);
      break;
    case PimDataType::PIM_FP8:
    case PimDataType::PIM_FP16:
    case PimDataType::PIM_BF16:
    case PimDataType::PIM_FP32:
      cmd = std::make_unique<pimCmdReduction<float>>(cmdType, src, sum, idxBegin, idxEnd);
      break;
    default:
      std::printf("PIM-Error: Unsupported datatype.\n");
      return false;
  }
  return m_device->executeCmd(std::move(cmd));
}

bool
pimSim::pimRotateElementsRight(PimObjId src)
{
  pimPerfMon perfMon("pimRotateElementsRight");
  if (!isValidDevice()) { return false; }
  std::unique_ptr<pimCmd> cmd = std::make_unique<pimCmdRotate>(PimCmdEnum::ROTATE_ELEM_R, src);
  return m_device->executeCmd(std::move(cmd));
}

bool
pimSim::pimRotateElementsLeft(PimObjId src)
{
  pimPerfMon perfMon("pimRotateElementsLeft");
  if (!isValidDevice()) { return false; }
  std::unique_ptr<pimCmd> cmd = std::make_unique<pimCmdRotate>(PimCmdEnum::ROTATE_ELEM_L, src);
  return m_device->executeCmd(std::move(cmd));
}

bool
pimSim::pimShiftElementsRight(PimObjId src)
{
  pimPerfMon perfMon("pimShiftElementsRight");
  if (!isValidDevice()) { return false; }
  std::unique_ptr<pimCmd> cmd = std::make_unique<pimCmdRotate>(PimCmdEnum::SHIFT_ELEM_R, src);
  return m_device->executeCmd(std::move(cmd));
}

bool
pimSim::pimShiftElementsLeft(PimObjId src)
{
  pimPerfMon perfMon("pimShiftElementsLeft");
  if (!isValidDevice()) { return false; }
  std::unique_ptr<pimCmd> cmd = std::make_unique<pimCmdRotate>(PimCmdEnum::SHIFT_ELEM_L, src);
  return m_device->executeCmd(std::move(cmd));
}

bool
pimSim::pimShiftBitsRight(PimObjId src, PimObjId dest, unsigned shiftAmount)
{
  pimPerfMon perfMon("pimShiftBitsRight");
  if (!isValidDevice()) { return false; }
  std::unique_ptr<pimCmd> cmd = std::make_unique<pimCmdFunc1>(PimCmdEnum::SHIFT_BITS_R, src, dest, shiftAmount);
  return m_device->executeCmd(std::move(cmd));
}

bool
pimSim::pimShiftBitsLeft(PimObjId src, PimObjId dest, unsigned shiftAmount)
{
  pimPerfMon perfMon("pimShiftBitsLeft");
  if (!isValidDevice()) { return false; }
  std::unique_ptr<pimCmd> cmd = std::make_unique<pimCmdFunc1>(PimCmdEnum::SHIFT_BITS_L, src, dest, shiftAmount);
  return m_device->executeCmd(std::move(cmd));
}

bool
pimSim::pimOpReadRowToSa(PimObjId objId, unsigned ofst)
{
  pimPerfMon perfMon("pimOpReadRowToSa");
  if (!isValidDevice()) { return false; }
  std::unique_ptr<pimCmd> cmd = std::make_unique<pimCmdReadRowToSa>(PimCmdEnum::ROW_R, objId, ofst);
  return m_device->executeCmd(std::move(cmd));
}

bool
pimSim::pimOpWriteSaToRow(PimObjId objId, unsigned ofst)
{
  pimPerfMon perfMon("pimOpWriteSaToRow");
  if (!isValidDevice()) { return false; }
  std::unique_ptr<pimCmd> cmd = std::make_unique<pimCmdWriteSaToRow>(PimCmdEnum::ROW_W, objId, ofst);
  return m_device->executeCmd(std::move(cmd));
}

bool
pimSim::pimOpTRA(PimObjId src1, unsigned ofst1, PimObjId src2, unsigned ofst2, PimObjId src3, unsigned ofst3)
{
  pimPerfMon perfMon("pimOpTRA");
  return false;
}

bool
pimSim::pimOpMove(PimObjId objId, PimRowReg src, PimRowReg dest)
{
  pimPerfMon perfMon("pimOpMove");
  if (!isValidDevice()) { return false; }
  std::unique_ptr<pimCmd> cmd = std::make_unique<pimCmdRRegOp>(PimCmdEnum::RREG_MOV, objId, dest, src);
  return m_device->executeCmd(std::move(cmd));
}

bool
pimSim::pimOpSet(PimObjId objId, PimRowReg dest, bool val)
{
  pimPerfMon perfMon("pimOpSet");
  if (!isValidDevice()) { return false; }
  std::unique_ptr<pimCmd> cmd = std::make_unique<pimCmdRRegOp>(PimCmdEnum::RREG_SET, objId, dest, val);
  return m_device->executeCmd(std::move(cmd));
}

bool
pimSim::pimOpNot(PimObjId objId, PimRowReg src, PimRowReg dest)
{
  pimPerfMon perfMon("pimOpNot");
  if (!isValidDevice()) { return false; }
  std::unique_ptr<pimCmd> cmd = std::make_unique<pimCmdRRegOp>(PimCmdEnum::RREG_NOT, objId, dest, src);
  return m_device->executeCmd(std::move(cmd));
}

bool
pimSim::pimOpAnd(PimObjId objId, PimRowReg src1, PimRowReg src2, PimRowReg dest)
{
  pimPerfMon perfMon("pimOpAnd");
  if (!isValidDevice()) { return false; }
  std::unique_ptr<pimCmd> cmd = std::make_unique<pimCmdRRegOp>(PimCmdEnum::RREG_AND, objId, dest, src1, src2);
  return m_device->executeCmd(std::move(cmd));
}

bool
pimSim::pimOpOr(PimObjId objId, PimRowReg src1, PimRowReg src2, PimRowReg dest)
{
  pimPerfMon perfMon("pimOpOr");
  if (!isValidDevice()) { return false; }
  std::unique_ptr<pimCmd> cmd = std::make_unique<pimCmdRRegOp>(PimCmdEnum::RREG_OR, objId, dest, src1, src2);
  return m_device->executeCmd(std::move(cmd));
}

bool
pimSim::pimOpNand(PimObjId objId, PimRowReg src1, PimRowReg src2, PimRowReg dest)
{
  pimPerfMon perfMon("pimOpNand");
  if (!isValidDevice()) { return false; }
  std::unique_ptr<pimCmd> cmd = std::make_unique<pimCmdRRegOp>(PimCmdEnum::RREG_NAND, objId, dest, src1, src2);
  return m_device->executeCmd(std::move(cmd));
}

bool
pimSim::pimOpNor(PimObjId objId, PimRowReg src1, PimRowReg src2, PimRowReg dest)
{
  pimPerfMon perfMon("pimOpNor");
  if (!isValidDevice()) { return false; }
  std::unique_ptr<pimCmd> cmd = std::make_unique<pimCmdRRegOp>(PimCmdEnum::RREG_NOR, objId, dest, src1, src2);
  return m_device->executeCmd(std::move(cmd));
}

bool
pimSim::pimOpXor(PimObjId objId, PimRowReg src1, PimRowReg src2, PimRowReg dest)
{
  pimPerfMon perfMon("pimOpXor");
  if (!isValidDevice()) { return false; }
  std::unique_ptr<pimCmd> cmd = std::make_unique<pimCmdRRegOp>(PimCmdEnum::RREG_XOR, objId, dest, src1, src2);
  return m_device->executeCmd(std::move(cmd));
}

bool
pimSim::pimOpXnor(PimObjId objId, PimRowReg src1, PimRowReg src2, PimRowReg dest)
{
  pimPerfMon perfMon("pimOpXnor");
  if (!isValidDevice()) { return false; }
  std::unique_ptr<pimCmd> cmd = std::make_unique<pimCmdRRegOp>(PimCmdEnum::RREG_XNOR, objId, dest, src1, src2);
  return m_device->executeCmd(std::move(cmd));
}

bool
pimSim::pimOpMaj(PimObjId objId, PimRowReg src1, PimRowReg src2, PimRowReg src3, PimRowReg dest)
{
  pimPerfMon perfMon("pimOpMaj");
  if (!isValidDevice()) { return false; }
  std::unique_ptr<pimCmd> cmd = std::make_unique<pimCmdRRegOp>(PimCmdEnum::RREG_MAJ, objId, dest, src1, src2, src3);
  return m_device->executeCmd(std::move(cmd));
}

bool
pimSim::pimOpSel(PimObjId objId, PimRowReg cond, PimRowReg src1, PimRowReg src2, PimRowReg dest)
{
  pimPerfMon perfMon("pimOpSel");
  if (!isValidDevice()) { return false; }
  std::unique_ptr<pimCmd> cmd = std::make_unique<pimCmdRRegOp>(PimCmdEnum::RREG_SEL, objId, dest, cond, src1, src2);
  return m_device->executeCmd(std::move(cmd));
}

bool
pimSim::pimOpRotateRH(PimObjId objId, PimRowReg src)
{
  pimPerfMon perfMon("pimOpRotateRH");
  if (!isValidDevice()) { return false; }
  std::unique_ptr<pimCmd> cmd = std::make_unique<pimCmdRRegRotate>(PimCmdEnum::RREG_ROTATE_R, objId, src);
  return m_device->executeCmd(std::move(cmd));
}

bool
pimSim::pimOpRotateLH(PimObjId objId, PimRowReg src)
{
  pimPerfMon perfMon("pimOpRotateLH");
  if (!isValidDevice()) { return false; }
  std::unique_ptr<pimCmd> cmd = std::make_unique<pimCmdRRegRotate>(PimCmdEnum::RREG_ROTATE_L, objId, src);
  return m_device->executeCmd(std::move(cmd));
}

bool
pimSim::pimOpAP(int numSrc, va_list args)
{
  pimPerfMon perfMon("pimOpAP");
  if (!isValidDevice()) { return false; }

  std::vector<std::pair<PimObjId, unsigned>> srcRows;
  for (int i = 0; i < numSrc; ++i) {
    PimObjId objId = va_arg(args, PimObjId);
    unsigned ofst = va_arg(args, unsigned);
    srcRows.emplace_back(objId, ofst);
  }

  std::unique_ptr<pimCmd> cmd = std::make_unique<pimCmdAnalogAAP>(PimCmdEnum::ROW_AP, srcRows);
  return m_device->executeCmd(std::move(cmd));
}

bool
pimSim::pimOpAAP(int numSrc, int numDest, va_list args)
{
  pimPerfMon perfMon("pimOpAAP");
  if (!isValidDevice()) { return false; }

  std::vector<std::pair<PimObjId, unsigned>> srcRows;
  for (int i = 0; i < numSrc; ++i) {
    PimObjId objId = va_arg(args, PimObjId);
    int ofst = va_arg(args, unsigned);
    srcRows.emplace_back(objId, ofst);
  }
  std::vector<std::pair<PimObjId, unsigned>> destRows;
  for (int i = 0; i < numDest; ++i) {
    PimObjId objId = va_arg(args, PimObjId);
    int ofst = va_arg(args, unsigned);
    destRows.emplace_back(objId, ofst);
  }

  std::unique_ptr<pimCmd> cmd = std::make_unique<pimCmdAnalogAAP>(PimCmdEnum::ROW_AAP, srcRows, destRows);
  return m_device->executeCmd(std::move(cmd));
}

// Explicit template instantiations
template bool pimSim::pimBroadcast<uint64_t>(PimObjId dest, uint64_t value);
template bool pimSim::pimBroadcast<int64_t>(PimObjId dest, int64_t value);
template bool pimSim::pimBroadcast<float>(PimObjId dest, float value);<|MERGE_RESOLUTION|>--- conflicted
+++ resolved
@@ -71,18 +71,6 @@
   uninit();
   bool success = m_config.init(deviceType, numRanks, numBankPerRank, numSubarrayPerBank, numRows, numCols);
   if (!success) {
-<<<<<<< HEAD
-=======
-    std::printf("PIM-Error: Init failed\n");
-    return false;
-  }
-  m_device = std::make_unique<pimDevice>();
-  m_device->init(deviceType, numRanks, numBankPerRank, numSubarrayPerBank, numRows, numCols, isLoadBalanced);
-  if (!m_device->isValid()) {
-    m_device.reset();
-    uninit();
-    std::printf("PIM-Error: Failed to create PIM device of type %d\n", static_cast<int>(deviceType));
->>>>>>> 8d4b7303
     return false;
   }
   return createDeviceCommon();
