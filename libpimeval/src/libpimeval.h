// File: libpimeval.h
// PIMeval Simulator - Library Interface
// Copyright (c) 2024 University of Virginia
// This file is licensed under the MIT License.
// See the LICENSE file in the root of this repository for more details.

#ifndef LAVA_LIB_PIM_EVAL_H
#define LAVA_LIB_PIM_EVAL_H

#include <cstdint>
#include <cstdarg>
<<<<<<< HEAD
#include <vector> 
=======
#include <vector>
#include <functional>
>>>>>>> 84160193

//! @brief  PIM API return status
enum PimStatus {
  PIM_ERROR = 0,
  PIM_OK,
};

//! @brief  PIM device types
enum PimDeviceEnum {
  PIM_DEVICE_NONE = 0,
  PIM_FUNCTIONAL,
  PIM_DEVICE_BITSIMD_V,
  PIM_DEVICE_BITSIMD_V_NAND,
  PIM_DEVICE_BITSIMD_V_MAJ,
  PIM_DEVICE_BITSIMD_V_AP,
  PIM_DEVICE_DRISA_NOR,
  PIM_DEVICE_DRISA_MIXED,
  PIM_DEVICE_SIMDRAM,
  PIM_DEVICE_BITSIMD_H,
  PIM_DEVICE_FULCRUM,
  PIM_DEVICE_BANK_LEVEL,
  PIM_DEVICE_AQUABOLT,
};

/**
 * @enum PimDeviceProtocol
 * @brief Enum representing different memory protocols.
 *
 * @var PIM_DEVICE_PROTOCOL_DDR
 * Standard DDR protocol. Typically used in general-purpose memory systems.
 *
 * @var PIM_DEVICE_PROTOCOL_LPDDR
 * Low Power DDR (LPDDR) protocol.
 *
 * @var PIM_DEVICE_PROTOCOL_HBM
 * High Bandwidth Memory (HBM) protocol.
*/
enum PimDeviceProtocolEnum {
  PIM_DEVICE_PROTOCOL_DDR = 0,
  PIM_DEVICE_PROTOCOL_LPDDR,
  PIM_DEVICE_PROTOCOL_HBM,
};

//! @brief  PIM allocation types
enum PimAllocEnum {
  PIM_ALLOC_AUTO = 0, // Auto determine vertical or horizontal layout based on device type
  PIM_ALLOC_V,        // V layout, multiple regions per core
  PIM_ALLOC_H,        // H layout, multiple regions per core
  PIM_ALLOC_V1,       // V layout, at most 1 region per core
  PIM_ALLOC_H1,       // H layout, at most 1 region per core
};

//! @brief  PIM data copy types
enum PimCopyEnum {
  PIM_COPY_V,
  PIM_COPY_H,
};

//! @brief  PIM datatypes
enum PimDataType {
  PIM_BOOL = 0,
  PIM_INT8,
  PIM_INT16,
  PIM_INT32,
  PIM_INT64,
  PIM_UINT8,
  PIM_UINT16,
  PIM_UINT32,
  PIM_UINT64,
  PIM_FP32,
  PIM_FP16,
  PIM_BF16,
  PIM_FP8,
};

//! @brief  PIM device properties
struct PimDeviceProperties {
  PimDeviceEnum deviceType = PIM_DEVICE_NONE;
  PimDeviceEnum simTarget = PIM_DEVICE_NONE;
  unsigned numRanks = 0;
  unsigned numBankPerRank = 0;
  unsigned numSubarrayPerBank = 0;
  unsigned numRowPerSubarray = 0;
  unsigned numColPerSubarray = 0;
  bool isHLayoutDevice = false;
};

typedef int PimCoreId;
typedef int PimObjId;

// PIMeval simulation
// CPU runtime between start/end timer will be measured for modeling DRAM refresh
void pimStartTimer();
void pimEndTimer();
void pimShowStats();
void pimResetStats();
bool pimIsAnalysisMode();

// Device creation and deletion
PimStatus pimCreateDevice(PimDeviceEnum deviceType, unsigned numRanks, unsigned numBankPerRank, unsigned numSubarrayPerBank, unsigned numRows, unsigned numCols);
PimStatus pimCreateDeviceFromConfig(PimDeviceEnum deviceType, const char* configFileName);
PimStatus pimGetDeviceProperties(PimDeviceProperties* deviceProperties);
PimStatus pimDeleteDevice();

// Resource allocation and deletion
PimObjId pimAlloc(PimAllocEnum allocType, uint64_t numElements, PimDataType dataType);
PimObjId pimAllocAssociated(PimObjId assocId, PimDataType dataType);
PimStatus pimFree(PimObjId obj);

// Data transfer
// Note: idxBegin and idxEnd specify the range of indexes to be processed by the PIM.
// The size of the host-side vector should match the size of this range on the PIM side.
// If the default values for idxBegin and idxEnd are used, the entire range of the PIM object will be considered.
// For PIM_BOOL type, please use std::vector<uint8_t> instead of std::vector<bool> as host data.
PimStatus pimCopyHostToDevice(void* src, PimObjId dest, uint64_t idxBegin = 0, uint64_t idxEnd = 0);
PimStatus pimCopyDeviceToHost(PimObjId src, void* dest, uint64_t idxBegin = 0, uint64_t idxEnd = 0);
PimStatus pimCopyDeviceToDevice(PimObjId src, PimObjId dest, uint64_t idxBegin = 0, uint64_t idxEnd = 0);
PimStatus pimCopyObjectToObject(PimObjId src, PimObjId dest);
PimStatus pimConvertType(PimObjId src, PimObjId dest);

// Logic and Arithmetic Operation
// Mixed data type extensions:
// - pimAdd/pimSub: If src1 is an integer vector, src2 can be a Boolean vector for accumulation purposes.
PimStatus pimAdd(PimObjId src1, PimObjId src2, PimObjId dest);
PimStatus pimSub(PimObjId src1, PimObjId src2, PimObjId dest);
PimStatus pimMul(PimObjId src1, PimObjId src2, PimObjId dest);
PimStatus pimDiv(PimObjId src1, PimObjId src2, PimObjId dest);
PimStatus pimAbs(PimObjId src, PimObjId dest);
PimStatus pimNot(PimObjId src, PimObjId dest);
PimStatus pimAnd(PimObjId src1, PimObjId src2, PimObjId dest);
PimStatus pimOr(PimObjId src1, PimObjId src2, PimObjId dest);
PimStatus pimXor(PimObjId src1, PimObjId src2, PimObjId dest);
PimStatus pimXnor(PimObjId src1, PimObjId src2, PimObjId dest);
PimStatus pimMin(PimObjId src1, PimObjId src2, PimObjId dest);
PimStatus pimMax(PimObjId src1, PimObjId src2, PimObjId dest);
PimStatus pimAddScalar(PimObjId src, PimObjId dest, uint64_t scalarValue);
PimStatus pimSubScalar(PimObjId src, PimObjId dest, uint64_t scalarValue);
PimStatus pimMulScalar(PimObjId src, PimObjId dest, uint64_t scalarValue);
PimStatus pimDivScalar(PimObjId src, PimObjId dest, uint64_t scalarValue);
PimStatus pimAndScalar(PimObjId src, PimObjId dest, uint64_t scalarValue);
PimStatus pimOrScalar(PimObjId src, PimObjId dest, uint64_t scalarValue);
PimStatus pimXorScalar(PimObjId src, PimObjId dest, uint64_t scalarValue);
PimStatus pimXnorScalar(PimObjId src, PimObjId dest, uint64_t scalarValue);
PimStatus pimMinScalar(PimObjId src, PimObjId dest, uint64_t scalarValue);
PimStatus pimMaxScalar(PimObjId src, PimObjId dest, uint64_t scalarValue);

// Relational operations - Dest object is BOOL type
PimStatus pimGT(PimObjId src1, PimObjId src2, PimObjId destBool);
PimStatus pimLT(PimObjId src1, PimObjId src2, PimObjId destBool);
PimStatus pimEQ(PimObjId src1, PimObjId src2, PimObjId destBool);
PimStatus pimNE(PimObjId src1, PimObjId src2, PimObjId destBool);
PimStatus pimGTScalar(PimObjId src, PimObjId destBool, uint64_t scalarValue);
PimStatus pimLTScalar(PimObjId src, PimObjId destBool, uint64_t scalarValue);
PimStatus pimEQScalar(PimObjId src, PimObjId destBool, uint64_t scalarValue);
PimStatus pimNEScalar(PimObjId src, PimObjId destBool, uint64_t scalarValue);

// multiply src1 with scalarValue and add the multiplication result with src2. Save the result to dest. 
PimStatus pimScaledAdd(PimObjId src1, PimObjId src2, PimObjId dest, uint64_t scalarValue);
PimStatus pimPopCount(PimObjId src, PimObjId dest);
// Note: Reduction sum range is [idxBegin, idxEnd)
PimStatus pimRedSum(PimObjId src, void* sum, uint64_t idxBegin = 0, uint64_t idxEnd = 0);
// Min/Max Reduction APIs
PimStatus pimRedMin(PimObjId src, void* min, uint64_t idxBegin = 0, uint64_t idxEnd = 0);
PimStatus pimRedMax(PimObjId src, void* max, uint64_t idxBegin = 0, uint64_t idxEnd = 0);
// Bit slice operations
PimStatus pimBitSliceExtract(PimObjId src, PimObjId destBool, unsigned bitIdx);
PimStatus pimBitSliceInsert(PimObjId srcBool, PimObjId dest, unsigned bitIdx);
// Conditional operations
// pimCondCopy:         dest[i] = cond ? src[i] : dest[i]
// pimCondBroadcast:    dest[i] = cond ? scalar : dest[i]
// pimCondSelect:       dest[i] = cond ? src1[i] : src2[i]
// pimCondSelectScalar: dest[i] = cond ? src[i] : scalar
PimStatus pimCondCopy(PimObjId condBool, PimObjId src, PimObjId dest);
PimStatus pimCondBroadcast(PimObjId condBool, uint64_t scalarBits, PimObjId dest);
PimStatus pimCondSelect(PimObjId condBool, PimObjId src1, PimObjId src2, PimObjId dest);
PimStatus pimCondSelectScalar(PimObjId condBool, PimObjId src1, uint64_t scalarBits, PimObjId dest);

PimStatus pimBroadcastInt(PimObjId dest, int64_t value);
PimStatus pimBroadcastUInt(PimObjId dest, uint64_t value);
PimStatus pimBroadcastFP(PimObjId dest, float value);
PimStatus pimRotateElementsRight(PimObjId src);
PimStatus pimRotateElementsLeft(PimObjId src);
PimStatus pimShiftElementsRight(PimObjId src);
PimStatus pimShiftElementsLeft(PimObjId src);
PimStatus pimShiftBitsRight(PimObjId src, PimObjId dest, unsigned shiftAmount);
PimStatus pimShiftBitsLeft(PimObjId src, PimObjId dest, unsigned shiftAmount);

// AES sbox and inverse-box APIs
// Note: AES S-box and inverse S-box are treated separately because their bit-serial performance models differ.
// However, it is the user's responsibility to provide the appropriate LUT to ensure correct functionality.
PimStatus pimAesSbox(PimObjId src, PimObjId dest, const std::vector<uint8_t>& lut); 
PimStatus pimAesInverseSbox(PimObjId src, PimObjId dest, const std::vector<uint8_t>& lut); 

////////////////////////////////////////////////////////////////////////////////
// Experimental Feature: PIM API Fusion                                       //
////////////////////////////////////////////////////////////////////////////////
struct PimProg {
  template <typename... Args>
  void add(PimStatus(*api)(Args...), Args... args) {
    m_apis.push_back([=]() { return api(args...); });
  }
  std::vector<std::function<PimStatus()>> m_apis;
};
PimStatus pimFuse(PimProg prog);

////////////////////////////////////////////////////////////////////////////////
// Warning: Avoid using below customized APIs for functional simulation       //
//          Some are PIM architecture dependent, some are in progress         //
////////////////////////////////////////////////////////////////////////////////

// Data copy APIs that supports data transposition between V/H layout
PimStatus pimCopyHostToDeviceWithType(PimCopyEnum copyType, void* src, PimObjId dest, uint64_t idxBegin = 0, uint64_t idxEnd = 0);
PimStatus pimCopyDeviceToHostWithType(PimCopyEnum copyType, PimObjId src, void* dest, uint64_t idxBegin = 0, uint64_t idxEnd = 0);

// Dual contact reference: Create a new PimObjId that references to the negation of the original PimObjId
// Do not use a dual contact reference PimObjId as refId
PimObjId pimCreateDualContactRef(PimObjId refId);

// Ranged reference: Create a new PimObjId that references to a range of the original PimObjId
// This is not available for now
PimObjId pimCreateRangedRef(PimObjId refId, uint64_t idxBegin, uint64_t idxEnd);


////////////////////////////////////////////////////////////////////////////////
// Warning: Do not use below micro-ops level APIs for functional simulation   //
////////////////////////////////////////////////////////////////////////////////

// BitSIMD micro ops
// Note: Below APIs are for low-level micro-ops programming but not for functional simulation
// BitSIMD-V: Row-wide bit registers per subarray
enum PimRowReg {
  PIM_RREG_NONE = 0,
  PIM_RREG_SA,
  PIM_RREG_R1,
  PIM_RREG_R2,
  PIM_RREG_R3,
  PIM_RREG_R4,
  PIM_RREG_R5,
};

// BitSIMD-V micro ops
PimStatus pimOpReadRowToSa(PimObjId src, unsigned ofst);
PimStatus pimOpWriteSaToRow(PimObjId src, unsigned ofst);
PimStatus pimOpTRA(PimObjId src1, unsigned ofst1, PimObjId src2, unsigned ofst2, PimObjId src3, unsigned ofst3);
PimStatus pimOpMove(PimObjId objId, PimRowReg src, PimRowReg dest);
PimStatus pimOpSet(PimObjId objId, PimRowReg src, bool val);
PimStatus pimOpNot(PimObjId objId, PimRowReg src, PimRowReg dest);
PimStatus pimOpAnd(PimObjId objId, PimRowReg src1, PimRowReg src2, PimRowReg dest);
PimStatus pimOpOr(PimObjId objId, PimRowReg src1, PimRowReg src2, PimRowReg dest);
PimStatus pimOpNand(PimObjId objId, PimRowReg src1, PimRowReg src2, PimRowReg dest);
PimStatus pimOpNor(PimObjId objId, PimRowReg src1, PimRowReg src2, PimRowReg dest);
PimStatus pimOpXor(PimObjId objId, PimRowReg src1, PimRowReg src2, PimRowReg dest);
PimStatus pimOpXnor(PimObjId objId, PimRowReg src1, PimRowReg src2, PimRowReg dest);
PimStatus pimOpMaj(PimObjId objId, PimRowReg src1, PimRowReg src2, PimRowReg src3, PimRowReg dest);
PimStatus pimOpSel(PimObjId objId, PimRowReg cond, PimRowReg src1, PimRowReg src2, PimRowReg dest);
PimStatus pimOpRotateRH(PimObjId objId, PimRowReg src);
PimStatus pimOpRotateLH(PimObjId objId, PimRowReg src);

// SIMDRAM micro ops
// AP:
//   - Functionality: {srcRows} = MAJ(srcRows)
//   - Action: Activate srcRows simultaneously, followed by a precharge
//   - Example: pimOpAP(3, T0, 0, T1, 0, T2, 0) // T0, T1, T2 = MAJ(T0, T1, T2)
// AAP:
//   - Functionality: {srcRows, destRows} = MAJ(srcRows)
//   - Action: Activate srcRows simultaneously, copy result to all destRows, followed by a precharge
//   - Example: pimOpAAP(1, 2, DCC0N, 0, T0, 0, T3, 0) // T0, T3 = DCC0N
// Requirements:
//   - numSrc must be odd (1 or 3) to perform MAJ operation
//   - Number of var args must be 2*numSrc for AP and 2*(numDest+numSrc) for AAP
//   - Var args must be a list of (PimObjId, unsigned ofst) pairs
PimStatus pimOpAP(int numSrc, ...);
PimStatus pimOpAAP(int numSrc, int numDest, ...);

#endif
<|MERGE_RESOLUTION|>--- conflicted
+++ resolved
@@ -9,12 +9,8 @@
 
 #include <cstdint>
 #include <cstdarg>
-<<<<<<< HEAD
-#include <vector> 
-=======
 #include <vector>
 #include <functional>
->>>>>>> 84160193
 
 //! @brief  PIM API return status
 enum PimStatus {
