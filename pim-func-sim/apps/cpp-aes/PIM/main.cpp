--- conflicted
+++ resolved
@@ -453,12 +453,10 @@
     unsigned bitsPerElement = 32;
     unsigned totalElementCount = numCores * numCols;
 
-<<<<<<< HEAD
+
     // Initialize PIM device
     PimStatus status = pimCreateDevice(PIM_FUNCTIONAL, numCores, numRows, numCols);
-=======
-    PimStatus status = pimCreateDevice(PIM_FUNCTIONAL, 1, numCores, numRows, numCols);
->>>>>>> 298323ec
+
     assert(status == PIM_OK);
 
 
@@ -502,35 +500,23 @@
     // Configuration parameters
     unsigned numCores = 4;
     unsigned numRows = 65536;
-<<<<<<< HEAD
+
     unsigned numCols = 1024;
     unsigned bitsPerElement = 32;
     unsigned long numBytes = numCols * AES_BLOCK_SIZE;
 
     // Initialize PIM device
     PimStatus status = pimCreateDevice(PIM_FUNCTIONAL, numCores, numRows, numCols);
-=======
-    unsigned numCols = 1;
-    unsigned bitsPerElement = 8;
-    unsigned totalCols = numCores * numCols;
-    unsigned long numBytes = totalCols * AES_BLOCK_SIZE;
-    // int mame; std::cin >> mame;
-    
-    PimStatus status = pimCreateDevice(PIM_FUNCTIONAL, 1, numCores, numRows, numCols);
->>>>>>> 298323ec
+
     assert(status == PIM_OK);
 
     // Create input object buffer
     std::vector<PIMAuxilary*> *inputObjBuf = new std::vector<PIMAuxilary*>(AES_BLOCK_SIZE);
-<<<<<<< HEAD
+
     (*inputObjBuf)[0] = new PIMAuxilary(PIM_ALLOC_V1, numCols, bitsPerElement, PIM_INT32);
     for (unsigned j = 1; j < AES_BLOCK_SIZE; ++j) {
         (*inputObjBuf)[j] = new PIMAuxilary((*inputObjBuf)[0]);
-=======
-    (*inputObjBuf)[0]= new PIMAuxilary(PIM_ALLOC_AUTO, totalCols, bitsPerElement, PIM_INT32);
-    for (unsigned j = 1; j < (AES_BLOCK_SIZE); ++j) {
-        (*inputObjBuf)[j]= new PIMAuxilary((*inputObjBuf)[0]);
->>>>>>> 298323ec
+
     }
 
     // Initialize buffer with random values
@@ -550,33 +536,11 @@
         assert(status == PIM_OK);
     }
 
-<<<<<<< HEAD
+
     // Perform AES SubBytes transformation
     for (unsigned int offset = 0; offset < numBytes; offset += AES_BLOCK_SIZE)
         aesSubBytes((uint8_t*)(bufIn + offset));
-=======
-    for (int j = 0; j < AES_BLOCK_SIZE; j++)
-    {
-        status = pimCopyDeviceToHost((*inputObjBuf)[j]->pimObjId, (*inputObjBuf)[j]->array.data());
-        assert(status == PIM_OK);
-    }
-    std::cout << "Flag 0" << std::endl;
-    for (unsigned l = 0; l < 16; ++l) {
-        std::cout << "bufT["<< l << "] = " << (*inputObjBuf)[l % AES_BLOCK_SIZE]->array[l / AES_BLOCK_SIZE
-        ] << ";" << std::endl;
-    }
-
-
-    int mame; std::cin >> mame;
-
-    for (unsigned l = 0; l < 16; ++l) {
-        std::cout << "buf["<< l << "] = " << (int)bufIn[l] << ";" << std::endl;
-    }
-
-    std::cin >> mame;
-
-    aesSubBytes(bufIn);
->>>>>>> 298323ec
+
     aesSubBytes(inputObjBuf);
 
     // Copy data from device to host
@@ -611,28 +575,18 @@
     unsigned bitsPerElement = 32;
     unsigned totalCols = numCores * numCols;
     unsigned long numBytes = totalCols * AES_BLOCK_SIZE;
-<<<<<<< HEAD
 
     // Initialize PIM device
     PimStatus status = pimCreateDevice(PIM_FUNCTIONAL, numCores, numRows, numCols);
-=======
-    // int mame; std::cin >> mame;
-    
-    PimStatus status = pimCreateDevice(PIM_FUNCTIONAL, 1, numCores, numRows, numCols);
->>>>>>> 298323ec
-    assert(status == PIM_OK);
+
 
     // Create input object buffer
     std::vector<PIMAuxilary*> *inputObjBuf = new std::vector<PIMAuxilary*>(AES_BLOCK_SIZE);
-<<<<<<< HEAD
+
     (*inputObjBuf)[0] = new PIMAuxilary(PIM_ALLOC_V1, totalCols, bitsPerElement, PIM_INT32);
     for (unsigned j = 1; j < AES_BLOCK_SIZE; ++j) {
         (*inputObjBuf)[j] = new PIMAuxilary((*inputObjBuf)[0]);
-=======
-    (*inputObjBuf)[0]= new PIMAuxilary(PIM_ALLOC_AUTO, totalCols, bitsPerElement, PIM_INT32);
-    for (unsigned j = 1; j < (AES_BLOCK_SIZE); ++j) {
-        (*inputObjBuf)[j]= new PIMAuxilary((*inputObjBuf)[0]);
->>>>>>> 298323ec
+
     }
 
     // Initialize buffer with random values
@@ -652,15 +606,10 @@
         assert(status == PIM_OK);
     }
 
-<<<<<<< HEAD
     // Copy data from device to host (initial validation)
     for (unsigned j = 0; j < AES_BLOCK_SIZE; ++j) {
         status = pimCopyDeviceToHost(PIM_COPY_V, (*inputObjBuf)[j]->pimObjId, (*inputObjBuf)[j]->array.data());
-=======
-    for (int j = 0; j < AES_BLOCK_SIZE; j++)
-    {
-        status = pimCopyDeviceToHost((*inputObjBuf)[j]->pimObjId, (*inputObjBuf)[j]->array.data());
->>>>>>> 298323ec
+
         assert(status == PIM_OK);
     }
 
@@ -703,7 +652,7 @@
     unsigned bitsPerElement = 32;
     unsigned totalElementCount = numCores * numCols;
 
-<<<<<<< HEAD
+
     // Initialize PIM device
     PimStatus status = pimCreateDevice(PIM_FUNCTIONAL, numCores, numRows, numCols);
     assert(status == PIM_OK);
@@ -712,17 +661,7 @@
     std::vector<PIMAuxilary*> *inputObjBuf = new std::vector<PIMAuxilary*>(AES_BLOCK_SIZE);
     (*inputObjBuf)[0] = new PIMAuxilary(PIM_ALLOC_V1, totalElementCount, bitsPerElement, PIM_INT32);
     for (unsigned j = 1; j < AES_BLOCK_SIZE; ++j) {
-=======
-    PimStatus status = pimCreateDevice(PIM_FUNCTIONAL, 1, numCores, numRows, numCols);
-    assert(status == PIM_OK);
-
-    unsigned bitsPerElement = 8;
-    unsigned totalElementCount = numCores * numCols;
-
-    std::vector<PIMAuxilary*> *inputObjBuf = new std::vector<PIMAuxilary*>(16);
-    (*inputObjBuf)[0] = new PIMAuxilary(PIM_ALLOC_AUTO, totalElementCount, bitsPerElement, PIM_INT32);
-    for (unsigned j = 1; j < 16; ++j) {
->>>>>>> 298323ec
+
         (*inputObjBuf)[j] = new PIMAuxilary((*inputObjBuf)[0]);
         // (*inputObjBuf)[j] = new PIMAuxilary(PIM_ALLOC_V1, totalElementCount, bitsPerElement, PIM_INT32);
     }
@@ -774,11 +713,9 @@
     
     // Copy data from device to host
     for (unsigned j = 0; j < AES_BLOCK_SIZE; ++j) {
-<<<<<<< HEAD
+
         status = pimCopyDeviceToHost(PIM_COPY_V, (*outObjBuf)[j]->pimObjId, (*outObjBuf)[j]->array.data());
-=======
-        status = pimCopyDeviceToHost((*inputObjBuf)[j]->pimObjId, (*inputObjBuf)[j]->array.data());
->>>>>>> 298323ec
+
         assert(status == PIM_OK);
     }
    
@@ -860,21 +797,11 @@
     }
 
     
-<<<<<<< HEAD
+
     for (unsigned j = 0; j < 32; ++j) {
         status = pimCopyHostToDevice(PIM_COPY_V, (*keyObjBuf)[j]->array.data(), (*keyObjBuf)[j]->pimObjId);
         assert(status == PIM_OK);
     }
-=======
-    for (unsigned j = 0; j < AES_BLOCK_SIZE; ++j) {
-        status = pimCopyHostToDevice((*keyObjBuf)[j]->array.data(), (*keyObjBuf)[j]->pimObjId);
-        assert(status == PIM_OK);
-    }
-    for (unsigned j = 0; j < AES_BLOCK_SIZE; ++j) {
-        status = pimCopyHostToDevice((*cpkObjBuf)[j]->array.data(), (*cpkObjBuf)[j]->pimObjId);
-        assert(status == PIM_OK);
-    }
->>>>>>> 298323ec
 
 
     aesAddRoundKeyCpy(inputObjBuf, keyObjBuf, cpkObjBuf, outputObjBuf);
@@ -882,16 +809,13 @@
 
     
     for (unsigned j = 0; j < AES_BLOCK_SIZE; ++j) {
-<<<<<<< HEAD
         status = pimCopyDeviceToHost(PIM_COPY_V, (*outputObjBuf)[j]->pimObjId, (*outputObjBuf)[j]->array.data());
         assert(status == PIM_OK);
     }
 
     for (unsigned j = 0; j < 32; ++j) {
         status = pimCopyDeviceToHost(PIM_COPY_V, (*cpkObjBuf)[j]->pimObjId, (*cpkObjBuf)[j]->array.data());
-=======
-        status = pimCopyDeviceToHost((*inputObjBuf)[j]->pimObjId, (*inputObjBuf)[j]->array.data());
->>>>>>> 298323ec
+
         assert(status == PIM_OK);
     }
 
@@ -924,7 +848,7 @@
     // Configuration parameters
     unsigned numCores = 4;
     unsigned numRows = 65536;
-<<<<<<< HEAD
+
     unsigned numCols = 1024;
     unsigned bitsPerElement = 32;
     unsigned totalElementCount = numCores * numCols;
@@ -932,28 +856,16 @@
 
     // Create a PIM device
     PimStatus status = pimCreateDevice(PIM_FUNCTIONAL, numCores, numRows, numCols);
-=======
-    unsigned numCols = 2;
-    unsigned bitsPerElement = 8;
-    unsigned totalCols = numCores * numCols;
-    unsigned long numBytes = totalCols * AES_BLOCK_SIZE;
-    // int mame; std::cin >> mame;
-    
-    PimStatus status = pimCreateDevice(PIM_FUNCTIONAL, 1, numCores, numRows, numCols);
->>>>>>> 298323ec
+
     assert(status == PIM_OK);
 
     // Allocate memory for input buffers
     std::vector<PIMAuxilary*> *inputObjBuf = new std::vector<PIMAuxilary*>(AES_BLOCK_SIZE);
-<<<<<<< HEAD
+
     (*inputObjBuf)[0] = new PIMAuxilary(PIM_ALLOC_V1, numCols, bitsPerElement, PIM_INT32);
     for (unsigned j = 1; j < AES_BLOCK_SIZE; ++j) {
         (*inputObjBuf)[j] = new PIMAuxilary((*inputObjBuf)[0]);
-=======
-    (*inputObjBuf)[0]= new PIMAuxilary(PIM_ALLOC_AUTO, totalCols, bitsPerElement, PIM_INT32);
-    for (unsigned j = 1; j < (AES_BLOCK_SIZE); ++j) {
-        (*inputObjBuf)[j]= new PIMAuxilary((*inputObjBuf)[0]);
->>>>>>> 298323ec
+
     }
 
     // Initialize input buffer with random values
@@ -973,15 +885,10 @@
         assert(status == PIM_OK);
     }
 
-<<<<<<< HEAD
     // Copy data back from device to host to ensure correctness
     for (unsigned j = 0; j < AES_BLOCK_SIZE; ++j) {
         status = pimCopyDeviceToHost(PIM_COPY_V, (*inputObjBuf)[j]->pimObjId, (*inputObjBuf)[j]->array.data());
-=======
-    for (int j = 0; j < AES_BLOCK_SIZE; j++)
-    {
-        status = pimCopyDeviceToHost((*inputObjBuf)[j]->pimObjId, (*inputObjBuf)[j]->array.data());
->>>>>>> 298323ec
+
         assert(status == PIM_OK);
     }
 
@@ -1024,7 +931,6 @@
     // Configuration parameters
     unsigned numCores = 4;
     unsigned numRows = 65536;
-<<<<<<< HEAD
     unsigned numCols = 1024;
     unsigned bitsPerElement = 32;
     unsigned totalElementCount = numCores * numCols;
@@ -1032,28 +938,16 @@
 
     // Create a PIM device
     PimStatus status = pimCreateDevice(PIM_FUNCTIONAL, numCores, numRows, numCols);
-=======
-    unsigned numCols = 2;
-    unsigned bitsPerElement = 8;
-    unsigned totalCols = numCores * numCols;
-    unsigned long numBytes = totalCols * AES_BLOCK_SIZE;
-    // int mame; std::cin >> mame;
-    
-    PimStatus status = pimCreateDevice(PIM_FUNCTIONAL, 1, numCores, numRows, numCols);
->>>>>>> 298323ec
+
     assert(status == PIM_OK);
 
     // Allocate memory for input buffers
     std::vector<PIMAuxilary*> *inputObjBuf = new std::vector<PIMAuxilary*>(AES_BLOCK_SIZE);
-<<<<<<< HEAD
+
     (*inputObjBuf)[0] = new PIMAuxilary(PIM_ALLOC_V1, numCols, bitsPerElement, PIM_INT32);
     for (unsigned j = 1; j < AES_BLOCK_SIZE; ++j) {
         (*inputObjBuf)[j] = new PIMAuxilary((*inputObjBuf)[0]);
-=======
-    (*inputObjBuf)[0]= new PIMAuxilary(PIM_ALLOC_AUTO, totalCols, bitsPerElement, PIM_INT32);
-    for (unsigned j = 1; j < (AES_BLOCK_SIZE); ++j) {
-        (*inputObjBuf)[j]= new PIMAuxilary((*inputObjBuf)[0]);
->>>>>>> 298323ec
+
     }
 
     // Initialize input buffer with random values
@@ -1128,11 +1022,9 @@
     assert(status == PIM_OK);
 
     std::vector<PIMAuxilary*> *inputObjBuf = new std::vector<PIMAuxilary*>(AES_BLOCK_SIZE);
-<<<<<<< HEAD
+
     (*inputObjBuf)[0]= new PIMAuxilary(PIM_ALLOC_V1, numCols, bitsPerElement, PIM_INT32);
-=======
-    (*inputObjBuf)[0]= new PIMAuxilary(PIM_ALLOC_AUTO, totalCols, bitsPerElement, PIM_INT32);
->>>>>>> 298323ec
+
     for (unsigned j = 1; j < (AES_BLOCK_SIZE); ++j) {
         (*inputObjBuf)[j]= new PIMAuxilary((*inputObjBuf)[0]);
     }
@@ -1204,11 +1096,9 @@
     assert(status == PIM_OK);
 
     std::vector<PIMAuxilary*> *inputObjBuf = new std::vector<PIMAuxilary*>(AES_BLOCK_SIZE);
-<<<<<<< HEAD
+
     (*inputObjBuf)[0]= new PIMAuxilary(PIM_ALLOC_V1, numCols, bitsPerElement, PIM_INT32);
-=======
-    (*inputObjBuf)[0]= new PIMAuxilary(PIM_ALLOC_AUTO, totalCols, bitsPerElement, PIM_INT32);
->>>>>>> 298323ec
+
     for (unsigned j = 1; j < (AES_BLOCK_SIZE); ++j) {
         (*inputObjBuf)[j]= new PIMAuxilary((*inputObjBuf)[0]);
     }
@@ -1484,13 +1374,10 @@
     memcpy(ctx_key_global, key, 32);
     encryptdemo(key, inputObjBuf, numCalls);
 
-<<<<<<< HEAD
+
     for (unsigned j = 0; j < (AES_BLOCK_SIZE * numCalls); ++j) {
         status = pimCopyDeviceToHost(PIM_COPY_V, (*inputObjBuf)[j]->pimObjId, (*inputObjBuf)[j]->array.data());
-=======
-   for (unsigned j = 0; j < (AES_BLOCK_SIZE * numCalls); ++j) {
-        status = pimCopyDeviceToHost((*inputObjBuf)[j]->pimObjId, (*inputObjBuf)[j]->array.data());
->>>>>>> 298323ec
+
         assert(status == PIM_OK);
     }
 
@@ -1534,13 +1421,11 @@
         std::cout << "[DEBUG] numPaddedBufBytes = " << numPaddedBufBytes << std::endl; 
         std::cout << std::endl;
 
-<<<<<<< HEAD
+
     }
     
     PimStatus status = pimCreateDevice(PIM_FUNCTIONAL, numCores, numRows, numCols);
-=======
-    PimStatus status = pimCreateDevice(PIM_FUNCTIONAL, 1, numCores, numRows, numCols);
->>>>>>> 298323ec
+
     assert(status == PIM_OK);
 
     std::vector<PIMAuxilary*> *inputObjBuf = new std::vector<PIMAuxilary*>(AES_BLOCK_SIZE * numCalls);
@@ -1586,13 +1471,10 @@
     memcpy(ctx_key_global, key, 32);
     decryptdemo(key, inputObjBuf, numCalls);
 
-<<<<<<< HEAD
+
     for (unsigned j = 0; j < (AES_BLOCK_SIZE * numCalls); ++j) {
         status = pimCopyDeviceToHost(PIM_COPY_V, (*inputObjBuf)[j]->pimObjId, (*inputObjBuf)[j]->array.data());
-=======
-   for (unsigned j = 0; j < (AES_BLOCK_SIZE * numCalls); ++j) {
-        status = pimCopyDeviceToHost((*inputObjBuf)[j]->pimObjId, (*inputObjBuf)[j]->array.data());
->>>>>>> 298323ec
+
         assert(status == PIM_OK);
     }
 
@@ -1684,12 +1566,9 @@
         std::cout << std::endl;
 
     }
-<<<<<<< HEAD
 
     PimStatus status = pimCreateDevice(PIM_FUNCTIONAL, numCores, numRows, numCols);
-=======
-    PimStatus status = pimCreateDevice(PIM_FUNCTIONAL, 1, numCores, numRows, numCols);
->>>>>>> 298323ec
+
     assert(status == PIM_OK);
 
     fclose(file);
@@ -2037,15 +1916,8 @@
     PIMAuxilary* iObj = new PIMAuxilary((*inputObjBuf)[0]);
     PIMAuxilary* jObj = new PIMAuxilary((*inputObjBuf)[0]);
 
-<<<<<<< HEAD
-=======
-    // Copy input buffer to the device 
-    for (unsigned j = 0; j < 16; ++j) {
-        status = pimCopyHostToDevice((void*)(*inputObjBuf)[j]->array.data(), (*inputObjBuf)[j]->pimObjId);
-        assert(status == PIM_OK);
-    }
-
->>>>>>> 298323ec
+
+
     pimCopyDeviceToDevice((*inputObjBuf)[1], iObj);
     pimCopyDeviceToDevice((*inputObjBuf)[13], (*inputObjBuf)[1]);
     pimCopyDeviceToDevice((*inputObjBuf)[9], (*inputObjBuf)[13]);
@@ -2312,14 +2184,9 @@
         // t = buf[j + 3] ^ t0;
         pimXor((*inputObjBuf)[j + 3]->pimObjId, t0Obj->pimObjId, tObj->pimObjId);
 
-<<<<<<< HEAD
         // buf[j + 3] = t;
         pimCopyDeviceToDevice(tObj, (*inputObjBuf)[j + 3]);
-=======
-    for (int j = 0; j < 16; ++j){
-        status = pimCopyDeviceToHost((*inputObjBuf)[j]->pimObjId, (void*)(*inputObjBuf)[j]->array.data());
-        assert(status == PIM_OK);
->>>>>>> 298323ec
+
     }
 
 
